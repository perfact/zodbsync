--- conflicted
+++ resolved
@@ -1,5 +1,4 @@
 4.2.4.dev0
-<<<<<<< HEAD
   * Switch fix_encoding to return dict instead of list of tuples
 
   * Make sure to roll back a failed `pick` even if the list of changed files is
@@ -7,9 +6,8 @@
 
   * Add test to check that unchangced objects and paths are not actually
     updated
-=======
+
   * Correctly playback type changes of properties
->>>>>>> 7a8d2dd0
 
 4.2.3
   * Allow recreating the top-level User Folder if it is accidentally deleted.
