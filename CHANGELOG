--- conflicted
+++ resolved
@@ -1,12 +1,10 @@
-<<<<<<< HEAD
-23.1.3.dev0
+23.1.3+dev.2
   * Fixed a bug where zodbsync was writing `source`-files into frozen
     layers
-=======
+
 23.1.2+dev.1
   * Fix layer-update for cases where the last element in both checksum files is
     not the same.
->>>>>>> 5de3a17b
 
 23.1.2
   * Add warning for custom layer paths shadowing changes in layer-update
