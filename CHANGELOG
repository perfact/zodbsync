--- conflicted
+++ resolved
@@ -1,17 +1,13 @@
-<<<<<<< HEAD
-4.3.0+dev0
-  * Add config variable to force default user usage
-
+4.3.1+dev0
   * Change recording of meta files to split several iterables over several
     lines
-=======
+
 4.3.1
   * Add new config variable to force default user usage
 
   * Avoid piping git output to pager
 
   * Restart on filesystem diff
->>>>>>> c8becce1
 
 4.3.0
   * Check for missing meta files during git operation
