--- conflicted
+++ resolved
@@ -1,7 +1,6 @@
-<<<<<<< HEAD
 unreleased
   * Sort dicts by their keys to get a stable representation.
-=======
+
 22.2.4
   * Refactor scripts into entry points to be usable with zc.buildout >= 3.
 
@@ -26,7 +25,6 @@
 
 22.1.1
   * Add configuration option run_after_playback
->>>>>>> aab7f484
 
 22.1.0
   * Change versioning to include Ubuntu version the current template is based on
