--- conflicted
+++ resolved
@@ -1,7 +1,6 @@
-<<<<<<< HEAD
 ???
   * Refactor scripts into entry points to be usable with zc.buildout >= 3.
-=======
+
 22.2.2
   * Add subcommand `checkout`
 
@@ -15,7 +14,6 @@
 
 22.1.1
   * Add configuration option run_after_playback
->>>>>>> 4240f4d0
 
 22.1.0
   * Change versioning to include Ubuntu version the current template is based on
